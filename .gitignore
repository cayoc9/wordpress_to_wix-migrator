# Byte-compiled / optimized / DLL files
__pycache__/
*.py[cod]
*$py.class

# C extensions
*.so

# Distribution / packaging
.Python
build/
develop-eggs/
dist/
downloads/
eggs/
.eggs/
lib/
lib64/
parts/
sdist/
var/
wheels/
pip-wheel-metadata/
share/python-wheels/
*.egg-info/
.installed.cfg
*.egg
MANIFEST

# PyInstaller
#  Usually these files are created by PyInstaller.
#  See https://pyinstaller.readthedocs.io/en/stable/spec-files.html
#  for more information.
*.spec

# Installer logs
pip-log.txt
pip-delete-this-directory.txt

# Unit test / coverage reports
htmlcov/
.tox/
.nox/
.coverage
.coverage.*
.cache
nosetests.xml
coverage.xml
*.cover
*.py,cover
.hypothesis/
.pytest_cache/

# Translations
*.mo
*.pot

# Django stuff:
*.log
local_settings.py
db.sqlite3
db.sqlite3-journal

# Flask stuff:
instance/
.webassets-cache

# Scrapy stuff:
.scrapy

# Sphinx documentation
docs/_build/

# PyBuilder
target/

# Jupyter Notebook
.ipynb_checkpoints

# IPython
profile_default/
ipython_config.py

# pyenv
.python-version

# PEP 582; used by PDM, PEP 582 compatible tools
__pypackages__/

# Celery stuff
celerybeat-schedule
celerybeat.pid

# SageMath parsed files
*.sage.py

# Environments
.env
.venv
env/
venv/
ENV/
env.bak/
venv.bak/

# Spyder project settings
.spyderproject
.spyderworkspace

# Rope project settings
.ropeproject

# mkdocs documentation
/site

# mypy
.mypy_cache/
.dmypy.json
dmypy.json

# Pyre type checker
.pyre/

# pytype static analyzer
.pytype/

# Cython debug symbols
cython_debug/

# VS Code specific
.vscode/*
!.vscode/settings.json
!.vscode/tasks.json
!.vscode/launch.json
!.vscode/extensions.json

# Project-specific
# Ignore generated reports and logs
/reports/*

# Ignore downloaded data if any
#/data/*
/posts/*


/.github

/.vscode

/plan_refact.md
/relatorio_analise.md
<<<<<<< HEAD
/docs/*
/posts/*
=======
#/docs/*
>>>>>>> 176e5a7e
<|MERGE_RESOLUTION|>--- conflicted
+++ resolved
@@ -149,9 +149,6 @@
 
 /plan_refact.md
 /relatorio_analise.md
-<<<<<<< HEAD
 /docs/*
 /posts/*
-=======
-#/docs/*
->>>>>>> 176e5a7e
+
